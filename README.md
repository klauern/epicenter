--- conflicted
+++ resolved
@@ -15,17 +15,10 @@
 >
 > - Whispering's evolution beyond transcription required changes to the repository's structure and branding.
 > - Everything else remains the same—same tools, same philosophy, same team.
-<<<<<<< HEAD
-> - The original app lives on as [_Epicenter Whispering_](https://github.com/epicenter-so/epicenter/tree/main/apps/whispering), keeping a tight focus on transcription.
-> - This makes room for standalone apps with complementary, but non-transcription-related features (like [_Epicenter Assistant_](https://github.com/epicenter-so/epicenter/tree/main/apps/sh)).
-> - The new [root](https://github.com/epicenter-so/epicenter/) of the Epicenter repository contains common files supporting all the apps in the ecosystem.
-> - Note: the old URL [github.com/braden-w/whispering](https://github.com/braden-w/whispering) is now just a thin placeholder redirecting to this rebranded repository.
-=======
 > - The original app lives on as [*Epicenter Whispering*](https://github.com/epicenter-md/epicenter/tree/main/apps/whispering), keeping a tight focus on transcription.
 > - This makes room for standalone apps with complementary, but non-transcription-related features (like [*Epicenter Assistant*](https://github.com/epicenter-md/epicenter/tree/main/apps/sh)).
 > - The new [root](https://github.com/epicenter-md/epicenter/) of the Epicenter repository contains common files supporting all the apps in the ecosystem.
-> - Note: the old URL [github.com/braden-w/whispering](https://github.com/braden-w/whispering) is now just a thin placeholder redirecting to this rebranded repository.  
->>>>>>> 49ec052f
+> - Note: the old URL [github.com/braden-w/whispering](https://github.com/braden-w/whispering) is now just a thin placeholder redirecting to this rebranded repository.
 >
 > </details>
 
@@ -121,12 +114,7 @@
 # - Install Bun from https://bun.sh (run bun upgrade if there's issues)
 # - Install Rust and Cargo from https://www.rust-lang.org/tools/install (brew install rustup)
 
-<<<<<<< HEAD
-git clone https://github.com/epicenter-so/epicenter.git
-=======
-
 git clone https://github.com/epicenter-md/epicenter.git
->>>>>>> 49ec052f
 cd epicenter
 bun install  # Will prompt to upgrade if your Bun version is too old
 cd apps/whispering
