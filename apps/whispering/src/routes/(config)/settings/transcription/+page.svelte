--- conflicted
+++ resolved
@@ -443,44 +443,28 @@
 		max="1"
 		step="0.1"
 		placeholder="0"
-<<<<<<< HEAD
-		value={settings.value['transcription.temperature']}
-		oninput={({ currentTarget: { value } }) => {
-			settings.updateKey('transcription.temperature', value);
-		}}
+		bind:value={
+			() => settings.value['transcription.temperature'],
+			(value) => settings.updateKey('transcription.temperature', value)
+		}
 		description={isPromptAndTemperatureSupported
 			? 'Temperature is not supported for local models (transcribe-rs)'
 			: "Controls randomness in the model's output. 0 is focused and deterministic, 1 is more creative."}
 		disabled={isPromptAndTemperatureSupported}
-=======
-		bind:value={
-			() => settings.value['transcription.temperature'],
-			(value) => settings.updateKey('transcription.temperature', value)
-		}
-		description="Controls randomness in the model's output. 0 is focused and deterministic, 1 is more creative."
->>>>>>> 138cbaa7
 	/>
 
 	<LabeledTextarea
 		id="transcription-prompt"
 		label="System Prompt"
 		placeholder="e.g., This is an academic lecture about quantum physics with technical terms like 'eigenvalue' and 'Schrödinger'"
-<<<<<<< HEAD
-		value={settings.value['transcription.prompt']}
-		oninput={({ currentTarget: { value } }) => {
-			settings.updateKey('transcription.prompt', value);
-		}}
+		bind:value={
+			() => settings.value['transcription.prompt'],
+			(value) => settings.updateKey('transcription.prompt', value)
+		}
 		description={isPromptAndTemperatureSupported
 			? 'System prompt is not supported for local models (transcribe-rs)'
 			: 'Helps transcription service (e.g., Whisper) better recognize specific terms, names, or context during initial transcription. Not for text transformations - use the Transformations tab for post-processing rules.'}
 		disabled={isPromptAndTemperatureSupported}
-=======
-		bind:value={
-			() => settings.value['transcription.prompt'],
-			(value) => settings.updateKey('transcription.prompt', value)
-		}
-		description="Helps transcription service (e.g., Whisper) better recognize specific terms, names, or context during initial transcription. Not for text transformations - use the Transformations tab for post-processing rules."
->>>>>>> 138cbaa7
 	/>
 </div>
 
